--- conflicted
+++ resolved
@@ -7,12 +7,9 @@
 - Allow `QuamBase.get_reference(attr)` to return a reference of one of its attributes
 
 ### Fixed
-<<<<<<< HEAD
 - Fix quam object instantiation error when a parameter type uses pipe operator
+- Allow int keys to be serialised / loaded in QuAM using JSONSerialiser
 
-=======
-- Allow int keys to be serialised / loaded in QuAM using JSONSerialiser
->>>>>>> 249dc2d6
 
 ## [0.3.3]
 ### Added
