## [Unreleased]

### Added

- Added `duration` and `fidelity` as optional parameters to `QuamMacro`

### Fixed

- Fixed `QuamBase.get_attr_name()` failing when an attribute was a reference.
- Fixed arbitrary waveforms on IQ/MW channels not converting Q component to list consistently
- Changed default `time_of_flight` from 24 ns to 140 ns to fix error on newer qm-qua versions
  - 140 ns seems like a reasonable default for most channels
- Fixed type annotation issue in `QuamRoot.load()` method causing linting errors for subclasses like `BasicQuam`
<<<<<<< HEAD
- Fixed `Pulse.waveform_function` return type being wrong
=======
- Compatibility with qm-qua 1.2.3: Updated channel measure command to explicitly pass `adc_stream`
>>>>>>> 7c6ace5a

## [0.4.0]

### Added

- Add support for qubit-level components and gate implementations
  - Add `QuantumComponent` and subclasses `Qubit` and `QubitPair`.
    These introduce qubit-level objects to interfacce with circuit-level languages.
  - Add qubit-level macros (`BaseMacro`, `QuamMacro`, `QubitMacro`, `QubitPairMacro`, `PulseMacro`) that implementations for gate operations.
  - Add `OperationsRegistry` to register gate-level operations.
  - See documentation for details.
- Add `Channel.reset_if_phase()` which matches the QUA command `reset_if_phase(element)`
- Add the QUAM config, which can be called from the terminal command `quam config`.
  This enables adding a default QUAM state path
- Add config entry `raise_error_missing_reference` to raise error if a reference is missing, rather than a warning
- Add the following properties to the `JSONSerialiser`: `content_mapping`, `include_defaults`, and `state_path`.
- Add `quam.__version__`

### Changed

- `JSONSerialiser.content_mapping` structure has been changed from dict `{filename.json: [list of components]}` to `{component: filname.json}`. The previous format is still supported although this raises a warning
- Remove implicit support for content mapping structure `{filename.json: component} (note the lack of a list). This used to be supported even though it was never mentioned.
- The default state path for a `QuamRoot` is now retrieved from the environment variable `QUAM_STATE_PATH`, and if this doesn't exist, from the quam config.
- Add `__class__` to serialisation (`to_dict` method), even if the target class matches the expected type
- If a specific class can't be imported during instantiation, a warning will be raised and it will load the default class (specified by the type hint) instead
- QuAM has been renamed to QUAM
  - Some root classes have been renamed to CamelCase (e.g. `BasicQuAM` -> `BasicQuam`)
- Deprecate Quam component method`get_unreferenced_value` in favor of naming `get_raw_value`

## [0.3.10]

### Changed

- `QuamBase.generate_config()` now returns a `DictQuaConfig` instead of a `Dict[str, Any]`
  This provides type hints for the generated config.
- Add `MWFEMAnalogInputPort.gain_db` to allow for setting the gain of the analog input port
- Removed warning when multiple QuamRoot objects are instantiated
- Added `SingleChannel.exponential_filter` in compliance with QOP 3.3.
- Deprecated `SingleChannel.filter_iir_taps` in favor of `SingleChannel.exponential_filter` for the LF-FEM

### Fixed

- Fixed `QuamBase.iterate_components()` arg `skip_elems` having the wrongtype
- Deprecated `thread` argument in favor of `core` in `Channel` when qm >= 1.2.2
- Fixed `MWFEMAnalogOutputPort.upconverters` not being converted to a dict in the config
- Fixed QUA type import errors due to qm-qua 1.2.2 changing type locations

## [0.3.9]

### Added

- Added `QuamBase.set_at_reference` to set a value at a reference
- Added `string_reference.get_parent_reference` to get the parent reference of a string reference
- Added `FrequencyConverter.LO_frequency` setter which updates the local oscillator frequency
- Added optional `relative_path` to method `QuamBase.get_reference()`
- Added support for multiple QuamRoot objects
- Added `QuamBase.get_root()` to get the QuamRoot object of a component

### Changed

- `Pulse.integration_weights` now defaults to `#./default_integration_weights`, which returns [(1, pulse.length)]

### Fixed

- Fixed issues with parameters being references in a QuamRoot object
- Fixed `MWFEMAnalogOutputPort.upconverters` not having the correct type
- A warning is raised if a new `QuamRoot` instance is created while a previous one exists.
- Fixed `MWFEMAnalogOutputPort.upconverters` not being converted to a dict in the config
- Fixed: Improve error message when instantiating: list or dict expected but a different type is provided
- `MWChannel.upconverter_frequency` and `MWChannel.LO_frequency` now correctly return the upconverter frequency from the `opx_output` port, supporting both `upconverter_frequency` and `upconverters` specifications.

## [0.3.8]

### Added

- Added time tagging to channels
- Added support for Python 3.12

### Removed

- Removed support for Python 3.8
- Added `Pulse.play()` method

### Fixed

- Change location of port feedforward and feedback filters in config
- Convert port crosstalk to dict in config, fixing deepcopy issues

## [0.3.7]

### Added

- Added `WaveformPulse` to allow for pre-defined waveforms.

## [0.3.6]

### Changed

- Modified `MWChannel` to also have `RF_frequency` and `LO_frequency` to match the signature of `IQChannel`.
  This is done by letting both inherit from a new base class `_OutComplexChannel`.

## [0.3.5]

### Added

- Added `DragCosinePulse`.
- Added support for sticky channels through the `StickyChannelAddon` (see documentation)
- Added `Channel.thread`, which defaults to None
- QUAM can now be installed through PyPi

### Changed

- Aded ports for different hardware. As a consequence we now also support the LF-FEM and MW-FEM
- `Channel` is now an abstract base class.
- Moved `intermediate_frequency` to `Channel` from `SingleChannel/IQChannel`.
  The default is `None`. A consequence of this is that `SingleChannel` no longer adds
  `intermediate_frequency` to the config if it's not set.

## [0.3.4]

### Added

- Added `Channel.frame_rotation_2pi` to allow for frame rotation in multiples of 2pi
- Added `Channel.update_frequency` to allow for updating the frequency of a channel
- Added `OctaveOld.connectivity` as it was needed for (deprecated) compatibility with multiple OPX instruments

### Changed

- Allow `QuamBase.get_reference(attr)` to return a reference of one of its attributes
- Octave RF input 2 has `LO_source = "external"` by default
- Rename `DragPulse -> DragGaussianPulse`, deprecate `DragPulse`

### Fixed

- Fix quam object instantiation error when a parameter type uses pipe operator
- Allow int keys to be serialised / loaded in QuAM using JSONSerialiser
- Fix type `OctaveUpconverter.triggered_reersed` -> `OctaveUpconverter.triggered_reversed`
- Fix tuples not being instantiated properly in specific circumstances
- Fix filter_fir/iir_taps being passed as QuamList when generating config, resulting in an error due to parent reassignment
- Fix warning messages in QuamComponent instantiation

## [0.3.3]

### Added

- Added the following parameters to `IQChannel`: `RF_frequency`, `LO_frequency`, `intermediate_frequency`
- Added the following properties to `IQChannel`: `inferred_RF_frequency`, `inferred_LO_frequency`, `inferred_intermediate_frequency`
  These properties can be attached to the relevant parameters to infer the frequency from the remaining two parameters.
- Added `IQChannel.inferred_RF/LO/intermediate_frequency`
  These can be used to infer the frequency from the remaining two frequencies

### Changed

- Deprecated the `rf_frequency` property in favor of the `RF_frequency` parameter in `IQChannel`
- Added channel types: `InSingleChannel`, `InIQChannel`, `InSingleOutIQChannel`, `InIQOutSingleChannel`
- Restructured channels to allow for other channel types.
- `IQChannel` now has all three frequency parameters: `RF_frequency`, `LO_frequency`, `intermediate_frequency`
- Deprecated `IQChannel.rf_frequency` in favor of `IQChannel.RF_frequency`

### Fixed

- Fixed dataclass ClassVar parameters being wrongly classified as optional or required dataclass args
- Made `ConstantReadoutPulse` a dataclass, and removed some wrong docstring

## [0.3.2]

### Added

- Added full QuAM documentation, including web hosting
- Added `BasicQuAM` to QuAM components

### Fixed

- Fix error where a numpy array of integration weights raises an error
- Fix instantiation of a dictionary where the value is a reference
- Fix optional parameters of a quam component parent class were sometimes categorized as a required parameter (ReadoutPulse)

## [0.3.1]

### Added

- Add optional `config_settings` property to quam components indicating that they should be called before/after other components when generating QUA configuration
- Added `InOutIQChannel.measure_accumulated/sliced`
- Added `ReadoutPulse`. All readout pulses can now be created simply by inheriting from the `ReadoutPulse` and the non-readout variant.
- Added `Channel.set_dc_offset`

### Changed

- Pulses with `pulse.axis_angle = None` are now compatible with an `IQChannel` as all signal on the I port.

### Fixed

- Switched channel `RF_inputs` and `RF_outputs` for Octave
- Loading QuAM components when the expected type is a union or the actual type is a list
  no longer raises an error
- The qua config entries from OctaveUpConverter entries I/Q_connection were of type
  QuamList, resulting in errors during deepcopy. Converted to tuple

## [0.3.0]

### Added

- Added InOutSingleChannel
- Added optional `config_settings` property to quam components indicating that they should be called before/after other components when generating QUA configuration
- Added support for the new Octave API.
- Added support for `Literal` types in QuAM

### Changed

- Changed `InOutIQChannel.input_offset_I/Q` to `InOutIQChannel.opx_input_offset_I/Q`
- Renamed `SingleChannel.output_offset` -> `SingleChannel.opx_output_offset`
- Pulse behaviour modifications to allow pulses to be attached to objects other than channels. Changes conist of following components
  - Added `pulse.channel`, which returns None if both its parent & grandparent is not a `Channel`
  - Rename `Pulse.full_name` -> `Pulse.name`.
    Raises error if `Pulse.channel` is None
    TODO Check if this causes issues
  - `Pulse.apply_to_config` does nothing if pulse has no channel
- Raise AttributeError if channel doesn't have a well-defined name.
  This happens if channel.id is not set, and channel.parent does not have a name either
- `Pulse.axis_angle` is now in radians instead of degrees.
- Channel offsets (e.g. `SingleChannel.opx_output_offset`) is None by default (see note in Fixed)
- Move `quam.components.superconducting_qubits` to `quam.examples.superconducting_qubits`
- Replaced `InOutIQChannel.measure` kwargs `I_var` and `Q_var` by `qua_vars` tuple
- `Pulse.id` is now an instance variable instead of a class variable
- Channel frequency converter default types are now `BaseFrequencyConverter` which has fewer attributes than `FrequencyConverter`. This is to make it compatible with the new Octave API.

### Fixed

- Don't raise instantiation error when required_type is not a class
- Add support for QuAM component sublist type: List[List[...]]
- Channel offsets (e.g. `SingleChannel.opx_output_offset`) are ensured to be unique, otherwise a warning is raised
  - Previously the offset could be overwritten when two channels share the same port
  - Default values are None, and they're only added if nonzero
  - If the offset is not specified in config at the end, it's manually added to be 0.0
- JSON serializer doesn't break if an item is added to ignore that isn't part of QuAM
- Allow `QuamDict` keys to be integers

## [0.2.2] -

### Added

- Overwriting a reference now raises an error. A referencing attribute must first be set to None

## [0.2.1] -

This release primarily targets Octave compatibility

### Changes

- `FrequencyConverter` and `LocalOscillator` both have a method `configure()` added
- Improve documentation of `IQChannel`, `InOutIQChannel`
- Various fixes to Octave, including removal of any code specific to a single QuAM setup
- Allow `expected_type` in `instantiate_attrs` to be overridden when `__class__` is provided.
- Remove `_value_annotation` when calling `get_dataclass_attr_annotation`
- Slightly expanded error message in `validate_obj_type`

## [0.2.0] -

### Changed

- Quam components now user `@quam_dataclass` decorator instead of `@dataclass(kw_only=True)`

## [0.1.1] -

Only registering changes from November 29th

### Added

- Add `Pulse.axis_angle` for most pulses that specifies axis on IQ plane if defined
- Add `validate` kwarg to `pulse.play()`
- Add `InOutIQChannel.measure()`
- Add `ArbitraryWeightsReadoutPulse`

### Changed

- `InOutIQChannel.frequency_converter_down` default is None
- Change `ConstantReadoutPulse` -> `ConstantWeightsReadoutPulse`

### Fixed<|MERGE_RESOLUTION|>--- conflicted
+++ resolved
@@ -11,11 +11,8 @@
 - Changed default `time_of_flight` from 24 ns to 140 ns to fix error on newer qm-qua versions
   - 140 ns seems like a reasonable default for most channels
 - Fixed type annotation issue in `QuamRoot.load()` method causing linting errors for subclasses like `BasicQuam`
-<<<<<<< HEAD
 - Fixed `Pulse.waveform_function` return type being wrong
-=======
 - Compatibility with qm-qua 1.2.3: Updated channel measure command to explicitly pass `adc_stream`
->>>>>>> 7c6ace5a
 
 ## [0.4.0]
 
