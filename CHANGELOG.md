## [Unreleased]
### Added
- Added time tagging to channels
<<<<<<< HEAD
=======
- Added support for Python 3.12

### Removed
- Removed support for Python 3.8
>>>>>>> f269b0fe
- Added `Pulse.play()` method

### Fixed
- Change location of port feedforward and feedback filters in config


## [0.3.7]
### Added
- Added `WaveformPulse` to allow for pre-defined waveforms.


## [0.3.6]
### Changed
- Modified `MWChannel` to also have `RF_frequency` and `LO_frequency` to match the signature of `IQChannel`.
  This is done by letting both inherit from a new base class `_OutComplexChannel`.

## [0.3.5]
### Added
- Added `DragCosinePulse`.
- Added support for sticky channels through the `StickyChannelAddon` (see documentation)
- Added `Channel.thread`, which defaults to None
- QUAM can now be installed through PyPi

### Changed
- Added ports for different hardware. As a consequence we now also support the LF-FEM and MW-FEM
- `Channel` is now an abstract base class.
- Moved `intermediate_frequency` to `Channel` from `SingleChannel/IQChannel`.
  The default is `None`. A consequence of this is that `SingleChannel` no longer adds
    `intermediate_frequency` to the config if it's not set.


## [0.3.4]
### Added
- Added `Channel.frame_rotation_2pi` to allow for frame rotation in multiples of 2pi
- Added `Channel.update_frequency` to allow for updating the frequency of a channel
- Added `OctaveOld.connectivity` as it was needed for (deprecated) compatibility with multiple OPX instruments

### Changed
- Allow `QuamBase.get_reference(attr)` to return a reference of one of its attributes
- Octave RF input 2 has `LO_source = "external"` by default
- Rename `DragPulse -> DragGaussianPulse`, deprecate `DragPulse`

### Fixed
- Fix quam object instantiation error when a parameter type uses pipe operator
- Allow int keys to be serialised / loaded in QuAM using JSONSerialiser
- Fix type `OctaveUpconverter.triggered_reersed` -> `OctaveUpconverter.triggered_reversed`
- Fix tuples not being instantiated properly in specific circumstances
- Fix filter_fir/iir_taps being passed as QuamList when generating config, resulting in an error due to parent reassignment
- Fix warning messages in QuamComponent instantiation


## [0.3.3]
### Added
- Added the following parameters to `IQChannel`: `RF_frequency`, `LO_frequency`, `intermediate_frequency`
- Added the following properties to `IQChannel`: `inferred_RF_frequency`, `inferred_LO_frequency`, `inferred_intermediate_frequency`
    These properties can be attached to the relevant parameters to infer the frequency from the remaining two parameters.
- Added `IQChannel.inferred_RF/LO/intermediate_frequency`
  These can be used to infer the frequency from the remaining two frequencies

### Changed
- Deprecated the `rf_frequency` property in favor of the `RF_frequency` parameter in `IQChannel`
- Added channel types: `InSingleChannel`, `InIQChannel`, `InSingleOutIQChannel`, `InIQOutSingleChannel`
- Restructured channels to allow for other channel types.
- `IQChannel` now has all three frequency parameters: `RF_frequency`, `LO_frequency`, `intermediate_frequency`
- Deprecated `IQChannel.rf_frequency` in favor of `IQChannel.RF_frequency`

### Fixed
- Fixed dataclass ClassVar parameters being wrongly classified as optional or required dataclass args
- Made `ConstantReadoutPulse` a dataclass, and removed some wrong docstring


## [0.3.2]
### Added
- Added full QuAM documentation, including web hosting
- Added `BasicQuAM` to QuAM components

### Fixed
- Fix error where a numpy array of integration weights raises an error
- Fix instantiation of a dictionary where the value is a reference
- Fix optional parameters of a quam component parent class were sometimes categorized as a required parameter (ReadoutPulse)


## [0.3.1]
### Added
- Add optional `config_settings` property to quam components indicating that they should be called before/after other components when generating QUA configuration
- Added `InOutIQChannel.measure_accumulated/sliced`
- Added `ReadoutPulse`. All readout pulses can now be created simply by inheriting from the `ReadoutPulse` and the non-readout variant.
- Added `Channel.set_dc_offset`

### Changed
- Pulses with `pulse.axis_angle = None` are now compatible with an `IQChannel` as all signal on the I port.

### Fixed
- Switched channel `RF_inputs` and `RF_outputs` for Octave
- Loading QuAM components when the expected type is a union or the actual type is a list
  no longer raises an error
- The qua config entries from OctaveUpConverter entries I/Q_connection were of type 
  QuamList, resulting in errors during deepcopy. Converted to tuple


## [0.3.0]
### Added
- Added InOutSingleChannel
- Added optional `config_settings` property to quam components indicating that they should be called before/after other components when generating QUA configuration
- Added support for the new Octave API.
- Added support for `Literal` types in QuAM

### Changed
- Changed `InOutIQChannel.input_offset_I/Q` to `InOutIQChannel.opx_input_offset_I/Q`
- Renamed `SingleChannel.output_offset` -> `SingleChannel.opx_output_offset`
- Pulse behaviour modifications to allow pulses to be attached to objects other than channels. Changes conist of following components
  - Added `pulse.channel`, which returns None if both its parent & grandparent is not a `Channel`
  - Rename `Pulse.full_name` -> `Pulse.name`.
    Raises error if `Pulse.channel` is None
    TODO Check if this causes issues
  - `Pulse.apply_to_config` does nothing if pulse has no channel
- Raise AttributeError if channel doesn't have a well-defined name.
  This happens if channel.id is not set, and channel.parent does not have a name either
- `Pulse.axis_angle` is now in radians instead of degrees.
- Channel offsets (e.g. `SingleChannel.opx_output_offset`) is None by default (see note in Fixed)
- Move `quam.components.superconducting_qubits` to `quam.examples.superconducting_qubits`
- Replaced `InOutIQChannel.measure` kwargs `I_var` and `Q_var` by `qua_vars` tuple
- `Pulse.id` is now an instance variable instead of a class variable
- Channel frequency converter default types are now `BaseFrequencyConverter` which has fewer attributes than `FrequencyConverter`. This is to make it compatible with the new Octave API.

### Fixed
- Don't raise instantiation error when required_type is not a class
- Add support for QuAM component sublist type: List[List[...]]
- Channel offsets (e.g. `SingleChannel.opx_output_offset`) are ensured to be unique, otherwise a warning is raised
  - Previously the offset could be overwritten when two channels share the same port
  - Default values are None, and they're only added if nonzero
  - If the offset is not specified in config at the end, it's manually added to be 0.0
- JSON serializer doesn't break if an item is added to ignore that isn't part of QuAM
- Allow `QuamDict` keys to be integers


## [0.2.2] -
### Added
- Overwriting a reference now raises an error. A referencing attribute must first be set to None


## [0.2.1] -
This release primarily targets Octave compatibility
### Changes
- `FrequencyConverter` and `LocalOscillator` both have a method `configure()` added
- Improve documentation of `IQChannel`, `InOutIQChannel`
- Various fixes to Octave, including removal of any code specific to a single QuAM setup
- Allow `expected_type` in `instantiate_attrs` to be overridden when `__class__` is provided.
- Remove `_value_annotation` when calling `get_dataclass_attr_annotation`
- Slightly expanded error message in `validate_obj_type`


## [0.2.0] -
### Changed
- Quam components now user `@quam_dataclass` decorator instead of `@dataclass(kw_only=True)`


## [0.1.1] -
Only registering changes from November 29th

### Added
- Add `Pulse.axis_angle` for most pulses that specifies axis on IQ plane if defined
- Add `validate` kwarg to `pulse.play()`
- Add `InOutIQChannel.measure()`
- Add `ArbitraryWeightsReadoutPulse`

### Changed
- `InOutIQChannel.frequency_converter_down` default is None
- Change `ConstantReadoutPulse` -> `ConstantWeightsReadoutPulse`

### Fixed<|MERGE_RESOLUTION|>--- conflicted
+++ resolved
@@ -1,13 +1,10 @@
 ## [Unreleased]
 ### Added
 - Added time tagging to channels
-<<<<<<< HEAD
-=======
 - Added support for Python 3.12
 
 ### Removed
 - Removed support for Python 3.8
->>>>>>> f269b0fe
 - Added `Pulse.play()` method
 
 ### Fixed
