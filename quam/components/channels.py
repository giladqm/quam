from dataclasses import field
from typing import ClassVar, Dict, List, Optional, Tuple, Union

from quam.components.hardware import FrequencyConverter
from quam.components.pulses import Pulse, ReadoutPulse
from quam.core import QuamComponent, quam_dataclass
from quam.utils import string_reference as str_ref


try:
    from qm.qua import align, amp, play, wait, measure, dual_demod, declare, fixed
    from qm.qua._type_hinting import *
except ImportError:
    print("Warning: qm.qua package not found, pulses cannot be played from QuAM.")


__all__ = [
    "StickyChannelAddon",
    "SingleChannel",
    "InOutSingleChannel",
    "IQChannel",
    "InOutIQChannel",
]


@quam_dataclass
class StickyChannelAddon(QuamComponent):
    duration: int
    enabled: bool = True
    analog: bool = True
    digital: bool = True

    @property
    def channel(self) -> Optional["Channel"]:
        """If the parent is a channel, returns the parent, otherwise returns None."""
        if isinstance(self.parent, Channel):
            return self.parent
        else:
            return

    @property
    def config_settings(self):
        if self.channel is not None:
            return {"after": [self.channel]}

    def apply_to_config(self, config: dict) -> None:
        if self.channel is None:
            return

        if not self.enabled:
            return

        config["elements"][self.channel.name]["sticky"] = {
            "analog": self.analog,
            "digital": self.digital,
            "duration": self.duration,
        }


@quam_dataclass
class Channel(QuamComponent):
    """Base QuAM component for a channel, can be output, input or both.

    Args:
        operations (Dict[str, Pulse]): A dictionary of pulses to be played on this
            channel. The key is the pulse label (e.g. "X90") and value is a Pulse.
        id (str, int): The id of the channel, used to generate the name.
            Can be a string, or an integer in which case it will add
            `Channel._default_label`.
        sticky (Sticky): Optional sticky parameters for the channel, i.e. defining
            whether successive pulses are applied w.r.t the previous pulse or w.r.t 0 V.
            If not specified, this channel is not sticky.
    """

    operations: Dict[str, Pulse] = field(default_factory=dict)

    id: Union[str, int] = None
    _default_label: ClassVar[str] = "ch"  # Used to determine name from id
    sticky: StickyChannelAddon = None

    @property
    def name(self) -> str:
        cls_name = self.__class__.__name__

        if self.id is not None:
            if str_ref.is_reference(self.id):
                raise AttributeError(
                    f"{cls_name}.name cannot be determined. "
                    f"Please either set {cls_name}.id to a string or integer, "
                    f"or {cls_name} should be an attribute of another QuAM component."
                )
            if isinstance(self.id, str):
                return self.id
            else:
                return f"{self._default_label}{self.id}"
        if self.parent is None:
            raise AttributeError(
                f"{cls_name}.name cannot be determined. "
                f"Please either set {cls_name}.id to a string or integer, "
                f"or {cls_name} should be an attribute of another QuAM component."
            )
        return f"{self.parent.name}{str_ref.DELIMITER}{self.parent.get_attr_name(self)}"

    @property
    def pulse_mapping(self):
        return {label: pulse.pulse_name for label, pulse in self.operations.items()}

    def play(
        self,
        pulse_name: str,
        amplitude_scale: Union[float, AmpValuesType] = None,
        duration: QuaNumberType = None,
        condition: QuaExpressionType = None,
        chirp: ChirpType = None,
        truncate: QuaNumberType = None,
        timestamp_stream: StreamType = None,
        continue_chirp: bool = False,
        target: str = "",
        validate: bool = True,
    ):
        """Play a pulse on this channel.

        Args:
            pulse_name (str): The name of the pulse to play. Should be registered in
                `self.operations`.
            amplitude_scale (float, _PulseAmp): Amplitude scale of the pulse.
                Can be either a float, or qua.amp(float).
            duration (int): Duration of the pulse in units of the clock cycle (4ns).
                If not provided, the default pulse duration will be used. It is possible
                to dynamically change the duration of both constant and arbitrary
                pulses. Arbitrary pulses can only be stretched, not compressed.
            chirp (Union[(list[int], str), (int, str)]): Allows to perform
                piecewise linear sweep of the element's intermediate
                frequency in time. Input should be a tuple, with the 1st
                element being a list of rates and the second should be a
                string with the units. The units can be either: 'Hz/nsec',
                'mHz/nsec', 'uHz/nsec', 'pHz/nsec' or 'GHz/sec', 'MHz/sec',
                'KHz/sec', 'Hz/sec', 'mHz/sec'.
            truncate (Union[int, QUA variable of type int]): Allows playing
                only part of the pulse, truncating the end. If provided,
                will play only up to the given time in units of the clock
                cycle (4ns).
            condition (A logical expression to evaluate.): Will play analog
                pulse only if the condition's value is true. Any digital
                pulses associated with the operation will always play.
            timestamp_stream (Union[str, _ResultSource]): (Supported from
                QOP 2.2) Adding a `timestamp_stream` argument will save the
                time at which the operation occurred to a stream. If the
                `timestamp_stream` is a string ``label``, then the timestamp
                handle can be retrieved with
                [`qm._results.JobResults.get`][qm.results.streaming_result_fetcher.StreamingResultFetcher] with the same
                ``label``.
            validate (bool): If True (default), validate that the pulse is registered
                in Channel.operations

        Note:
            The `element` argument from `qm.qua.play()`is not needed, as it is
            automatically set to `self.name`.

        """
        from qm.qua._dsl import _PulseAmp

        if validate and pulse_name not in self.operations:
            raise KeyError(
                f"Operation '{pulse_name}' not found in channel '{self.name}'"
            )

        if amplitude_scale is not None:
            if not isinstance(amplitude_scale, _PulseAmp):
                amplitude_scale = amp(amplitude_scale)
            pulse = pulse_name * amplitude_scale
        else:
            pulse = pulse_name

        # At the moment, self.name is not defined for Channel because it could
        # be a property or dataclass field in a subclass.
        # # TODO Find elegant solution for Channel.name.
        play(
            pulse=pulse,
            element=self.name,
            duration=duration,
            condition=condition,
            chirp=chirp,
            truncate=truncate,
            timestamp_stream=timestamp_stream,
            continue_chirp=continue_chirp,
            target=target,
        )

    def wait(self, duration: QuaNumberType, *other_elements: Union[str, "Channel"]):
        """Wait for the given duration on all provided elements without outputting anything.

        Duration is in units of the clock cycle (4ns)

        Args:
            duration (Union[int,QUA variable of type int]): time to wait in
                units of the clock cycle (4ns). Range: [4, $2^{31}-1$]
                in steps of 1.
            *other_elements (Union[str,sequence of str]): elements to wait on,
                in addition to this channel

        Warning:
            In case the value of this is outside the range above, unexpected results may occur.

        Note:
            The current channel element is always included in the wait operation.

        Note:
            The purpose of the `wait` operation is to add latency. In most cases, the
            latency added will be exactly the same as that specified by the QUA variable or
            the literal used. However, in some cases an additional computational latency may
            be added. If the actual wait time has significance, such as in characterization
            experiments, the actual wait time should always be verified with a simulator.
        """
        other_elements_str = [
            element if isinstance(element, str) else str(element)
            for element in other_elements
        ]
        wait(duration, self.name, *other_elements_str)

    def align(self, *other_elements):
        if not other_elements:
            align()
        else:
            other_elements_str = [
                element if isinstance(element, str) else str(element)
                for element in other_elements
            ]
            align(self.name, *other_elements_str)


@quam_dataclass
class SingleChannel(Channel):
    """QuAM component for a single (not IQ) output channel.

    Args:
        operations (Dict[str, Pulse]): A dictionary of pulses to be played on this
            channel. The key is the pulse label (e.g. "X90") and value is a Pulse.
        id (str, int): The id of the channel, used to generate the name.
            Can be a string, or an integer in which case it will add
            `Channel._default_label`.
        opx_output (Tuple[str, int]): Channel output port from the OPX perspective,
            a tuple of (controller_name, port).
        filter_fir_taps (List[float]): FIR filter taps for the output port.
        filter_iir_taps (List[float]): IIR filter taps for the output port.
        opx_output_offset (float): DC offset for the output port.
        intermediate_frequency (float): Intermediate frequency of OPX output, default
            is None.
    """

    opx_output: Tuple[str, int]
    filter_fir_taps: List[float] = None
    filter_iir_taps: List[float] = None

<<<<<<< HEAD
    opx_output_offset: float = 0
=======
    opx_output_offset: float = 0.0
>>>>>>> dc2a9d87
    intermediate_frequency: float = None

    def apply_to_config(self, config: dict):
        """Adds this SingleChannel to the QUA configuration.

        See [`QuamComponent.apply_to_config`][quam.core.quam_classes.QuamComponent.apply_to_config]
        for details.
        """
        # Add pulses & waveforms
        super().apply_to_config(config)

        controller_name, port = self.opx_output

        element_config = config["elements"][self.name] = {
            "singleInput": {"port": (controller_name, port)},
            "operations": self.pulse_mapping,
        }
        if self.intermediate_frequency is not None:
            element_config["intermediate_frequency"] = self.intermediate_frequency

        controller = config["controllers"].setdefault(
            controller_name,
            {"analog_outputs": {}, "digital_outputs": {}, "analog_inputs": {}},
        )
        analog_output = controller["analog_outputs"][port] = {
            "offset": self.opx_output_offset
        }

        if self.filter_fir_taps is not None:
            output_filter = analog_output.setdefault("filter", {})
            output_filter["feedforward"] = self.filter_fir_taps

        if self.filter_iir_taps is not None:
            output_filter = analog_output.setdefault("filter", {})
            output_filter["feedback"] = self.filter_iir_taps


@quam_dataclass
class InOutSingleChannel(SingleChannel):
    """QuAM component for a single (not IQ) input & output channel.

    Args:
        operations (Dict[str, Pulse]): A dictionary of pulses to be played on this
            channel. The key is the pulse label (e.g. "X90") and value is a Pulse.
        id (str, int): The id of the channel, used to generate the name.
            Can be a string, or an integer in which case it will add
            `Channel._default_label`.
        opx_output (Tuple[str, int]): Channel output port from OPX perspective,
            a tuple of (controller_name, port).
        opx_input (Tuple[str, int]): Channel input port from OPX perspective,
            a tuple of (controller_name, port).
        filter_fir_taps (List[float]): FIR filter taps for the output port.
        filter_iir_taps (List[float]): IIR filter taps for the output port.
        opx_output_offset (float): DC offset for the output port.
        opx_input_offset (float): DC offset for the input port.
        intermediate_frequency (float): Intermediate frequency of OPX output, default
            is None.
    """

    opx_input: Tuple[str, int]
    opx_input_offset: float = 0.0

    time_of_flight: int = 24
    smearing: int = 0

    def apply_to_config(self, config: dict):
        """Adds this SingleChannel to the QUA configuration.

        See [`QuamComponent.apply_to_config`][quam.core.quam_classes.QuamComponent.apply_to_config]
        for details.
        """
        # Add output to config
        super().apply_to_config(config)

        # Note outputs instead of inputs because it's w.r.t. the QPU
        config["elements"][self.name]["outputs"] = {
            "out1": tuple(self.opx_input),
        }
        config["elements"][self.name]["smearing"] = self.smearing
        config["elements"][self.name]["time_of_flight"] = self.time_of_flight

        controller_name, port = self.opx_input
        controller = config["controllers"].setdefault(
            controller_name,
            {"analog_outputs": {}, "digital_outputs": {}, "analog_inputs": {}},
        )
        controller["analog_inputs"][port] = {"offset": self.opx_input_offset}


@quam_dataclass
class IQChannel(Channel):
    """QuAM component for an IQ output channel.

    Args:
        operations (Dict[str, Pulse]): A dictionary of pulses to be played on this
            channel. The key is the pulse label (e.g. "X90") and value is a Pulse.
        id (str, int): The id of the channel, used to generate the name.
            Can be a string, or an integer in which case it will add
            `Channel._default_label`.
        opx_output_I (Tuple[str, int]): Channel I output port from the OPX perspective,
            a tuple of (controller_name, port).
        opx_output_Q (Tuple[str, int]): Channel Q output port from the OPX perspective,
            a tuple of (controller_name, port).
        opx_output_offset_I float: The offset of the I channel. Default is 0.
        opx_output_offset_Q float: The offset of the Q channel. Default is 0.
        intermediate_frequency (float): Intermediate frequency of the mixer.
        frequency_converter_up (FrequencyConverter): Frequency converter QuAM component
            for the IQ output.
    """

    opx_output_I: Tuple[str, int]
    opx_output_Q: Tuple[str, int]

    opx_output_offset_I: float = 0.0
    opx_output_offset_Q: float = 0.0

    frequency_converter_up: FrequencyConverter

    intermediate_frequency: float = 0.0

    _default_label: ClassVar[str] = "IQ"

    @property
    def local_oscillator(self):
        return self.frequency_converter_up.local_oscillator

    @property
    def mixer(self):
        return self.frequency_converter_up.mixer

    @property
    def rf_frequency(self):
        return self.local_oscillator.frequency + self.intermediate_frequency

    def apply_to_config(self, config: dict):
        """Adds this IQChannel to the QUA configuration.

        See [`QuamComponent.apply_to_config`][quam.core.quam_classes.QuamComponent.apply_to_config]
        for details.
        """
        # Add pulses & waveforms
        super().apply_to_config(config)
        opx_outputs = {"I": tuple(self.opx_output_I), "Q": tuple(self.opx_output_Q)}
        offsets = {"I": self.opx_output_offset_I, "Q": self.opx_output_offset_Q}

        config["elements"][self.name] = {
            "mixInputs": {
                **opx_outputs,
            },
            "intermediate_frequency": self.intermediate_frequency,
            "operations": self.pulse_mapping,
        }
        mix_inputs = config["elements"][self.name]["mixInputs"]
        if self.mixer is not None:
            mix_inputs["mixer"] = self.mixer.name
        if self.local_oscillator is not None:
            mix_inputs["lo_frequency"] = self.local_oscillator.frequency

        for I_or_Q in ["I", "Q"]:
            controller_name, port = opx_outputs[I_or_Q]
            controller = config["controllers"].setdefault(
                controller_name,
                {"analog_outputs": {}, "digital_outputs": {}, "analog_inputs": {}},
            )
            controller["analog_outputs"][port] = {"offset": offsets[I_or_Q]}


@quam_dataclass
class InOutIQChannel(IQChannel):
    """QuAM component for an IQ channel with both input and output.

    An example of such a channel is a readout resonator, where you may want to
    apply a readout tone and then measure the response.

        operations (Dict[str, Pulse]): A dictionary of pulses to be played on this
            channel. The key is the pulse label (e.g. "readout") and value is a
            ReadoutPulse.
        id (str, int): The id of the channel, used to generate the name.
            Can be a string, or an integer in which case it will add
            `Channel._default_label`.
        opx_output_I (Tuple[str, int]): Channel I output port from the OPX perspective,
            a tuple of (controller_name, port).
        opx_output_Q (Tuple[str, int]): Channel Q output port from the OPX perspective,
            a tuple of (controller_name, port).
        opx_output_offset_I float: The offset of the I channel. Default is 0.
        opx_output_offset_Q float: The offset of the Q channel. Default is 0.
        opx_input_I (Tuple[str, int]): Channel I input port from the OPX perspective,
            a tuple of (controller_name, port).
        opx_input_Q (Tuple[str, int]): Channel Q input port from the OPX perspective,
            a tuple of (controller_name, port).
        opx_input_offset_I float: The offset of the I channel. Default is 0.
        opx_input_offset_Q float: The offset of the Q channel. Default is 0.
        intermediate_frequency (float): Intermediate frequency of the mixer.
        frequency_converter_up (FrequencyConverter): Frequency converter QuAM component
            for the IQ output.
        frequency_converter_down (Optional[FrequencyConverter]): Frequency converter
            QuAM component for the IQ input port. Only needed for the old Octave.
    """

    opx_input_I: Tuple[str, int]
    opx_input_Q: Tuple[str, int]

    time_of_flight: int = 24
    smearing: int = 0

    opx_input_offset_I: float = 0.0
    opx_input_offset_Q: float = 0.0

    input_gain: Optional[float] = None

    frequency_converter_down: FrequencyConverter = None

    _default_label: ClassVar[str] = "IQ"

    def apply_to_config(self, config: dict):
        """Adds this InOutIQChannel to the QUA configuration.

        See [`QuamComponent.apply_to_config`][quam.core.quam_classes.QuamComponent.apply_to_config]
        for details.
        """
        super().apply_to_config(config)

        opx_inputs = {"I": tuple(self.opx_input_I), "Q": tuple(self.opx_input_Q)}
        offsets = {"I": self.opx_input_offset_I, "Q": self.opx_input_offset_Q}

        # Note outputs instead of inputs because it's w.r.t. the QPU
        config["elements"][self.name]["outputs"] = {
            "out1": tuple(self.opx_input_I),
            "out2": tuple(self.opx_input_Q),
        }
        config["elements"][self.name]["smearing"] = self.smearing
        config["elements"][self.name]["time_of_flight"] = self.time_of_flight

        for I_or_Q in ["I", "Q"]:
            controller_name, port = opx_inputs[I_or_Q]
            controller = config["controllers"].setdefault(
                controller_name,
                {"analog_outputs": {}, "digital_outputs": {}, "analog_inputs": {}},
            )
            controller["analog_inputs"][port] = {"offset": offsets[I_or_Q]}

            if self.input_gain is not None:
                controller["analog_inputs"][port]["gain_db"] = self.input_gain

    def measure(self, pulse_name: str, I_var=None, Q_var=None, stream=None):
        """Perform a full dual demodulation measurement on this channel.

        Args:
            pulse_name (str): The name of the pulse to play. Should be registered in
                `self.operations`.
            I_var (QuaVariableType): QUA variable to store the I measurement result.
                If not provided, a new variable  will be declared
            Q_var (QuaVariableType): QUA variable to store the Q measurement result.
                If not provided, a new variable  will be declared
            stream (Optional[StreamType]): The stream to save the measurement result to.
                If not provided, the raw ADC signal will not be streamed.

        Returns:
            I_var, Q_var: The QUA variables used to store the measurement results.
                If provided as input, the same variables will be returned.
                If not provided, new variables will be declared and returned.
        """
        pulse: ReadoutPulse = self.operations[pulse_name]

        if I_var is None:
            I_var = declare(fixed)
        if Q_var is None:
            Q_var = declare(fixed)

        integration_weight_labels = list(pulse.integration_weights_mapping)
        measure(
            pulse_name,
            self.name,
            stream,
            dual_demod.full(
                iw1=integration_weight_labels[0],
                element_output1="out1",
                iw2=integration_weight_labels[1],
                element_output2="out2",
                target=I_var,
            ),
            dual_demod.full(
                iw1=integration_weight_labels[2],
                element_output1="out1",
                iw2=integration_weight_labels[0],
                element_output2="out2",
                target=Q_var,
            ),
        )
        return I_var, Q_var<|MERGE_RESOLUTION|>--- conflicted
+++ resolved
@@ -252,11 +252,7 @@
     filter_fir_taps: List[float] = None
     filter_iir_taps: List[float] = None
 
-<<<<<<< HEAD
-    opx_output_offset: float = 0
-=======
     opx_output_offset: float = 0.0
->>>>>>> dc2a9d87
     intermediate_frequency: float = None
 
     def apply_to_config(self, config: dict):
