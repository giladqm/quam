from dataclasses import field
from typing import ClassVar, Dict, List, Optional, Sequence, Tuple, Union

from quam.components.hardware import FrequencyConverter
from quam.components.pulses import Pulse, ReadoutPulse
from quam.core import QuamComponent, quam_dataclass
from quam.utils import string_reference as str_ref


try:
    from qm.qua import (
        align,
        amp,
        play,
        wait,
        measure,
        dual_demod,
        declare,
        fixed,
        demod,
    )
    from qm.qua._type_hinting import *
except ImportError:
    print("Warning: qm.qua package not found, pulses cannot be played from QuAM.")


__all__ = [
    "DigitalOutputChannel",
    "Channel",
    "SingleChannel",
    "InOutSingleChannel",
    "IQChannel",
    "InOutIQChannel",
]


@quam_dataclass
class DigitalOutputChannel(QuamComponent):
    """QuAM component for a digital output channel (signal going out of the OPX)

    Should be added to `Channel.digital_outputs` so that it's also added to the
    respective element in the QUA config.

    Args:
        opx_output (Tuple[str, int]): Channel output port from the OPX perspective,
            E.g. ("con1", 1)
        delay (int, optional): Delay in nanoseconds. An intrinsic negative delay of
            136 ns exists by default.
        buffer (int, optional): Digital pulses played to this element will be convolved
            with a digital pulse of value 1 with this length [ns].
        shareable (bool, optional): If True, the digital output can be shared with other
            QM instances. Default is False
        inverted (bool, optional): If True, the digital output is inverted.
            Default is False.
    ."""

    opx_output: Tuple[str, int]
    delay: int = None
    buffer: int = None

    shareable: bool = None
    inverted: bool = None

    def generate_element_config(self) -> Dict[str, int]:
        """Generates the config entry for a digital channel in the QUA config.

        This config entry goes into:
        config.elements.<element_name>.digitalInputs.<opx_output[1]>

        Returns:
            Dict[str, int]: The digital channel config entry.
                Contains "port", and optionally "delay", "buffer" if specified
        """
        digital_cfg = {"port": self.opx_output}
        if self.delay is not None:
            digital_cfg["delay"] = self.delay
        if self.buffer is not None:
            digital_cfg["buffer"] = self.buffer
        return digital_cfg

    def apply_to_config(self, config: dict) -> None:
        """Adds this DigitalOutputChannel to the QUA configuration.

        config.controllers.<controller_name>.digital_outputs.<port> will be updated
        with the shareable and inverted settings of this channel if specified.

        See [`QuamComponent.apply_to_config`][quam.core.quam_classes.QuamComponent.apply_to_config]
        for details.
        """
        controller_name, port = self.opx_output
        controller_cfg = config["controllers"].setdefault(controller_name, {})
        controller_cfg.setdefault("digital_outputs", {})
        port_cfg = controller_cfg["digital_outputs"].setdefault(port, {})

        if self.shareable is not None:
            if port_cfg.get("shareable", self.shareable) != self.shareable:
                raise ValueError(
                    f"Channel {self.name} has conflicting shareable settings: "
                    f"{port_cfg['shareable']} and {self.shareable}"
                )
            port_cfg["shareable"] = self.shareable
        if self.inverted is not None:
            if port_cfg.get("inverted", self.inverted) != self.inverted:
                raise ValueError(
                    f"Channel {self.name} has conflicting inverted settings: "
                    f"{port_cfg['inverted']} and {self.inverted}"
                )
            port_cfg["inverted"] = self.inverted


@quam_dataclass
class Channel(QuamComponent):
    """Base QuAM component for a channel, can be output, input or both.

    Args:
        operations (Dict[str, Pulse]): A dictionary of pulses to be played on this
            channel. The key is the pulse label (e.g. "X90") and value is a Pulse.
        id (str, int): The id of the channel, used to generate the name.
            Can be a string, or an integer in which case it will add
            `Channel._default_label`.
    """

    operations: Dict[str, Pulse] = field(default_factory=dict)

    id: Union[str, int] = None
    _default_label: ClassVar[str] = "ch"  # Used to determine name from id

    digital_outputs: Dict[str, DigitalOutputChannel] = field(default_factory=dict)

    @property
    def name(self) -> str:
        cls_name = self.__class__.__name__

        if self.id is not None:
            if str_ref.is_reference(self.id):
                raise AttributeError(
                    f"{cls_name}.name cannot be determined. "
                    f"Please either set {cls_name}.id to a string or integer, "
                    f"or {cls_name} should be an attribute of another QuAM component."
                )
            if isinstance(self.id, str):
                return self.id
            else:
                return f"{self._default_label}{self.id}"
        if self.parent is None:
            raise AttributeError(
                f"{cls_name}.name cannot be determined. "
                f"Please either set {cls_name}.id to a string or integer, "
                f"or {cls_name} should be an attribute of another QuAM component."
            )
        return f"{self.parent.name}{str_ref.DELIMITER}{self.parent.get_attr_name(self)}"

    @property
    def pulse_mapping(self):
        return {label: pulse.pulse_name for label, pulse in self.operations.items()}

    def play(
        self,
        pulse_name: str,
        amplitude_scale: Union[float, AmpValuesType] = None,
        duration: QuaNumberType = None,
        condition: QuaExpressionType = None,
        chirp: ChirpType = None,
        truncate: QuaNumberType = None,
        timestamp_stream: StreamType = None,
        continue_chirp: bool = False,
        target: str = "",
        validate: bool = True,
    ):
        """Play a pulse on this channel.

        Args:
            pulse_name (str): The name of the pulse to play. Should be registered in
                `self.operations`.
            amplitude_scale (float, _PulseAmp): Amplitude scale of the pulse.
                Can be either a float, or qua.amp(float).
            duration (int): Duration of the pulse in units of the clock cycle (4ns).
                If not provided, the default pulse duration will be used. It is possible
                to dynamically change the duration of both constant and arbitrary
                pulses. Arbitrary pulses can only be stretched, not compressed.
            chirp (Union[(list[int], str), (int, str)]): Allows to perform
                piecewise linear sweep of the element's intermediate
                frequency in time. Input should be a tuple, with the 1st
                element being a list of rates and the second should be a
                string with the units. The units can be either: 'Hz/nsec',
                'mHz/nsec', 'uHz/nsec', 'pHz/nsec' or 'GHz/sec', 'MHz/sec',
                'KHz/sec', 'Hz/sec', 'mHz/sec'.
            truncate (Union[int, QUA variable of type int]): Allows playing
                only part of the pulse, truncating the end. If provided,
                will play only up to the given time in units of the clock
                cycle (4ns).
            condition (A logical expression to evaluate.): Will play analog
                pulse only if the condition's value is true. Any digital
                pulses associated with the operation will always play.
            timestamp_stream (Union[str, _ResultSource]): (Supported from
                QOP 2.2) Adding a `timestamp_stream` argument will save the
                time at which the operation occurred to a stream. If the
                `timestamp_stream` is a string ``label``, then the timestamp
                handle can be retrieved with
                [`qm._results.JobResults.get`][qm.results.streaming_result_fetcher.StreamingResultFetcher] with the same
                ``label``.
            validate (bool): If True (default), validate that the pulse is registered
                in Channel.operations

        Note:
            The `element` argument from `qm.qua.play()`is not needed, as it is
            automatically set to `self.name`.

        """
        from qm.qua._dsl import _PulseAmp

        if validate and pulse_name not in self.operations:
            raise KeyError(
                f"Operation '{pulse_name}' not found in channel '{self.name}'"
            )

        if amplitude_scale is not None:
            if not isinstance(amplitude_scale, _PulseAmp):
                amplitude_scale = amp(amplitude_scale)
            pulse = pulse_name * amplitude_scale
        else:
            pulse = pulse_name

        # At the moment, self.name is not defined for Channel because it could
        # be a property or dataclass field in a subclass.
        # # TODO Find elegant solution for Channel.name.
        play(
            pulse=pulse,
            element=self.name,
            duration=duration,
            condition=condition,
            chirp=chirp,
            truncate=truncate,
            timestamp_stream=timestamp_stream,
            continue_chirp=continue_chirp,
            target=target,
        )

    def wait(self, duration: QuaNumberType, *other_elements: Union[str, "Channel"]):
        """Wait for the given duration on all provided elements without outputting anything.

        Duration is in units of the clock cycle (4ns)

        Args:
            duration (Union[int,QUA variable of type int]): time to wait in
                units of the clock cycle (4ns). Range: [4, $2^{31}-1$]
                in steps of 1.
            *other_elements (Union[str,sequence of str]): elements to wait on,
                in addition to this channel

        Warning:
            In case the value of this is outside the range above, unexpected results may occur.

        Note:
            The current channel element is always included in the wait operation.

        Note:
            The purpose of the `wait` operation is to add latency. In most cases, the
            latency added will be exactly the same as that specified by the QUA variable or
            the literal used. However, in some cases an additional computational latency may
            be added. If the actual wait time has significance, such as in characterization
            experiments, the actual wait time should always be verified with a simulator.
        """
        other_elements_str = [
            element if isinstance(element, str) else str(element)
            for element in other_elements
        ]
        wait(duration, self.name, *other_elements_str)

    def align(self, *other_elements):
        if not other_elements:
            align()
        else:
            other_elements_str = [
                element if isinstance(element, str) else str(element)
                for element in other_elements
            ]
            align(self.name, *other_elements_str)

    def _config_add_controller(
        self, config: Dict[str, dict], controller_name: str
    ) -> Dict[str, dict]:
        """Adds a controller to the config if it doesn't exist, and returns its config.

        config.controllers.<controller_name> will be created if it doesn't exist.
        It will also add the analog_outputs, digital_outputs, and analog_inputs keys

        Args:
            config (dict): The QUA config that's in the process of being generated.
            controller_name (str): The name of the controller.

        Returns:
            Dict[str, dict]: The config entry for the controller.
        """
        config["controllers"].setdefault(controller_name, {})
        controller_cfg = config["controllers"][controller_name]
        for key in ["analog_outputs", "digital_outputs", "analog_inputs"]:
            controller_cfg.setdefault(key, {})

        return controller_cfg

    def _config_add_digital_outputs(self, config: Dict[str, dict]) -> None:
        """Adds the digital outputs to the QUA config.

        config.elements.<element_name>.digitalInputs will be updated with the digital
        outputs of this channel.

        Note that the digital outputs are added separately to the controller config in
        `DigitalOutputChannel.apply_to_config`.

        Args:
            config (dict): The QUA config that's in the process of being generated.
        """
        if not self.digital_outputs:
            return

        element_cfg = config["elements"][self.name]
        element_cfg.setdefault("digitalInputs", {})

        for name, digital_output in self.digital_outputs.items():
            digital_cfg = digital_output.generate_element_config()
            element_cfg["digitalInputs"][name] = digital_cfg

    def apply_to_config(self, config: Dict[str, dict]) -> None:
        """Adds this Channel to the QUA configuration.

        config.elements.<element_name> will be created, and the operations are added.

        Args:
            config (dict): The QUA config that's in the process of being generated.

        Raises:
            ValueError: If the channel already exists in the config.
        """
        if self.name in config["elements"]:
            raise ValueError(
                f"Cannot add channel {self.name} to the config because it already "
                f"exists. Existing entry: {config['elements'][self.name]}"
            )
        config["elements"][self.name] = {"operations": self.pulse_mapping}

        self._config_add_digital_outputs(config)


@quam_dataclass
class SingleChannel(Channel):
    """QuAM component for a single (not IQ) output channel.

    Args:
        operations (Dict[str, Pulse]): A dictionary of pulses to be played on this
            channel. The key is the pulse label (e.g. "X90") and value is a Pulse.
        id (str, int): The id of the channel, used to generate the name.
            Can be a string, or an integer in which case it will add
            `Channel._default_label`.
        opx_output (Tuple[str, int]): Channel output port from the OPX perspective,
            a tuple of (controller_name, port).
        filter_fir_taps (List[float]): FIR filter taps for the output port.
        filter_iir_taps (List[float]): IIR filter taps for the output port.
        opx_output_offset (float): DC offset for the output port.
        intermediate_frequency (float): Intermediate frequency of OPX output, default
            is None.
    """

    opx_output: Tuple[str, int]
    filter_fir_taps: List[float] = None
    filter_iir_taps: List[float] = None

    opx_output_offset: float = None
    intermediate_frequency: float = None

    def apply_to_config(self, config: dict):
        """Adds this SingleChannel to the QUA configuration.

        See [`QuamComponent.apply_to_config`][quam.core.quam_classes.QuamComponent.apply_to_config]
        for details.
        """
        # Add pulses & waveforms
        super().apply_to_config(config)

        if str_ref.is_reference(self.name):
            raise AttributeError(
                f"Channel {self.get_reference()} cannot be added to the config because"
                " it doesn't have a name. Either set channel.id to a string or"
                " integer, or channel should be an attribute of another QuAM component"
                " with a name."
            )

        element_config = config["elements"][self.name]
        element_config["singleInput"] = {"port": tuple(self.opx_output)}

        if self.intermediate_frequency is not None:
            element_config["intermediate_frequency"] = self.intermediate_frequency

        controller_name, port = self.opx_output
        controller_cfg = self._config_add_controller(config, controller_name)
        analog_output = controller_cfg["analog_outputs"].setdefault(port, {})
        # If no offset specified, it will be added at the end of the config generation
        offset = self.opx_output_offset
        if offset is not None:
            if abs(analog_output.get("offset", offset) - offset) > 1e-4:
                raise ValueError(
                    f"Channel {self.name} has conflicting output offsets: "
                    f"{analog_output['offset']} and {offset}. Multiple channel "
                    f"elements are trying to set different offsets to port {port}"
                )
            analog_output["offset"] = offset

        if self.filter_fir_taps is not None:
            output_filter = analog_output.setdefault("filter", {})
            output_filter["feedforward"] = self.filter_fir_taps

        if self.filter_iir_taps is not None:
            output_filter = analog_output.setdefault("filter", {})
            output_filter["feedback"] = self.filter_iir_taps


@quam_dataclass
class InOutSingleChannel(SingleChannel):
    """QuAM component for a single (not IQ) input & output channel.

    Args:
        operations (Dict[str, Pulse]): A dictionary of pulses to be played on this
            channel. The key is the pulse label (e.g. "X90") and value is a Pulse.
        id (str, int): The id of the channel, used to generate the name.
            Can be a string, or an integer in which case it will add
            `Channel._default_label`.
        opx_output (Tuple[str, int]): Channel output port from OPX perspective,
            a tuple of (controller_name, port).
        opx_input (Tuple[str, int]): Channel input port from OPX perspective,
            a tuple of (controller_name, port).
        filter_fir_taps (List[float]): FIR filter taps for the output port.
        filter_iir_taps (List[float]): IIR filter taps for the output port.
        opx_output_offset (float): DC offset for the output port.
        opx_input_offset (float): DC offset for the input port.
        intermediate_frequency (float): Intermediate frequency of OPX output, default
            is None.
    """

    opx_input: Tuple[str, int]
    opx_input_offset: float = None

    time_of_flight: int = 24
    smearing: int = 0

    def apply_to_config(self, config: dict):
        """Adds this SingleChannel to the QUA configuration.

        See [`QuamComponent.apply_to_config`][quam.core.quam_classes.QuamComponent.apply_to_config]
        for details.
        """
        # Add output to config
        super().apply_to_config(config)

        # Note outputs instead of inputs because it's w.r.t. the QPU
        config["elements"][self.name]["outputs"] = {"out1": tuple(self.opx_input)}
        config["elements"][self.name]["smearing"] = self.smearing
        config["elements"][self.name]["time_of_flight"] = self.time_of_flight

        controller_name, port = self.opx_input
        controller_cfg = self._config_add_controller(config, controller_name)
        analog_input = controller_cfg["analog_inputs"].setdefault(port, {})
        offset = self.opx_input_offset
        # If no offset specified, it will be added at the end of the config generation
        if offset is not None:
            if abs(analog_input.get("offset", offset) - offset) > 1e-4:
                raise ValueError(
                    f"Channel {self.name} has conflicting input offsets: "
                    f"{analog_input['offset']} and {offset}. Multiple channel "
                    f"elements are trying to set different offsets to port {port}"
                )
            analog_input["offset"] = offset

    def measure(
        self,
        pulse_name: str,
        qua_vars: Tuple[QuaVariableType, ...] = None,
        stream=None,
    ) -> Tuple[QuaVariableType, QuaVariableType]:
        """Perform a full demodulation measurement on this channel.

        Args:
            pulse_name (str): The name of the pulse to play. Should be registered in
                `self.operations`.
            qua_vars (Tuple[QuaVariableType, ...], optional): Two QUA
                variables to store the I, Q measurement results.
                If not provided, new variables will be declared and returned.
            stream (Optional[StreamType]): The stream to save the measurement result to.
                If not provided, the raw ADC signal will not be streamed.

        Returns:
            I, Q: The QUA variables used to store the measurement results.
                If provided as input, the same variables will be returned.
                If not provided, new variables will be declared and returned.
        """
        pulse: ReadoutPulse = self.operations[pulse_name]

        if qua_vars is not None:
            if not isinstance(qua_vars, Sequence) or len(qua_vars) != 2:
                raise ValueError(
                    f"InOutSingleChannel.measure received kwarg 'qua_vars' "
                    f"which is not a tuple of two QUA variables. Received {qua_vars=}"
                )
        else:
            qua_vars = [declare(fixed) for _ in range(2)]

        integration_weight_labels = list(pulse.integration_weights_mapping)
        measure(
            pulse_name,
            self.name,
            stream,
            demod.full(integration_weight_labels[0], qua_vars[0], "out1"),
            demod.full(integration_weight_labels[1], qua_vars[1], "out2"),
        )
        return tuple(qua_vars)

    def measure_accumulated(
        self,
        pulse_name: str,
        segment_length: int,
        qua_vars: Tuple[QuaVariableType, ...] = None,
        stream=None,
    ) -> Tuple[QuaVariableType, QuaVariableType]:
        """Perform an accumulated demodulation measurement on this channel.

        Args:
            pulse_name (str): The name of the pulse to play. Should be registered in
                `self.operations`.
            segment_length (int): The length of the segment to accumulate.
            qua_vars (Tuple[QuaVariableType, ...], optional): Two QUA
                variables to store the I, Q measurement results.
                If not provided, new variables will be declared and returned.
            stream (Optional[StreamType]): The stream to save the measurement result to.
                If not provided, the raw ADC signal will not be streamed.

        Returns:
            I, Q: The QUA variables used to store the measurement results.
                If provided as input, the same variables will be returned.
                If not provided, new variables will be declared and returned.
        """
        pulse: ReadoutPulse = self.operations[pulse_name]

        if qua_vars is not None:
            if not isinstance(qua_vars, Sequence) or len(qua_vars) != 2:
                raise ValueError(
                    f"InOutSingleChannel.measure_accumulated received kwarg 'qua_vars' "
                    f"which is not a tuple of two QUA variables. Received {qua_vars=}"
                )
        else:
            qua_vars = [declare(fixed) for _ in range(2)]

        integration_weight_labels = list(pulse.integration_weights_mapping)
        measure(
            pulse_name,
            self.name,
            stream,
            demod.accumulated(
                integration_weight_labels[0], qua_vars[0], segment_length, "out1"
            ),
            demod.accumulated(
                integration_weight_labels[1], qua_vars[1], segment_length, "out2"
            ),
        )
        return tuple(qua_vars)

    def measure_sliced(
        self,
        pulse_name: str,
        segment_length: int,
        qua_vars: Tuple[QuaVariableType, ...] = None,
        stream=None,
    ) -> Tuple[QuaVariableType, QuaVariableType]:
        """Perform an accumulated demodulation measurement on this channel.

        Args:
            pulse_name (str): The name of the pulse to play. Should be registered in
                `self.operations`.
            segment_length (int): The length of the segment to accumulate.
            qua_vars (Tuple[QuaVariableType, ...], optional): Two QUA
                variables to store the I, Q measurement results.
                If not provided, new variables will be declared and returned.
            stream (Optional[StreamType]): The stream to save the measurement result to.
                If not provided, the raw ADC signal will not be streamed.

        Returns:
            I, Q: The QUA variables used to store the measurement results.
                If provided as input, the same variables will be returned.
                If not provided, new variables will be declared and returned.
        """
        pulse: ReadoutPulse = self.operations[pulse_name]

        if qua_vars is not None:
            if not isinstance(qua_vars, Sequence) or len(qua_vars) != 2:
                raise ValueError(
                    f"InOutSingleChannel.measure_accumulated received kwarg 'qua_vars' "
                    f"which is not a tuple of two QUA variables. Received {qua_vars=}"
                )
        else:
            qua_vars = [declare(fixed) for _ in range(2)]

        integration_weight_labels = list(pulse.integration_weights_mapping)
        measure(
            pulse_name,
            self.name,
            stream,
            demod.sliced(
                integration_weight_labels[0], qua_vars[0], segment_length, "out1"
            ),
            demod.sliced(
                integration_weight_labels[1], qua_vars[1], segment_length, "out2"
            ),
        )
        return tuple(qua_vars)


@quam_dataclass
class IQChannel(Channel):
    """QuAM component for an IQ output channel.

    Args:
        operations (Dict[str, Pulse]): A dictionary of pulses to be played on this
            channel. The key is the pulse label (e.g. "X90") and value is a Pulse.
        id (str, int): The id of the channel, used to generate the name.
            Can be a string, or an integer in which case it will add
            `Channel._default_label`.
        opx_output_I (Tuple[str, int]): Channel I output port from the OPX perspective,
            a tuple of (controller_name, port).
        opx_output_Q (Tuple[str, int]): Channel Q output port from the OPX perspective,
            a tuple of (controller_name, port).
        opx_output_offset_I float: The offset of the I channel. Default is 0.
        opx_output_offset_Q float: The offset of the Q channel. Default is 0.
        intermediate_frequency (float): Intermediate frequency of the mixer.
        frequency_converter_up (FrequencyConverter): Frequency converter QuAM component
            for the IQ output.
    """

    opx_output_I: Tuple[str, int]
    opx_output_Q: Tuple[str, int]

    opx_output_offset_I: float = None
    opx_output_offset_Q: float = None

    frequency_converter_up: FrequencyConverter

    intermediate_frequency: float = 0.0

    _default_label: ClassVar[str] = "IQ"

    @property
    def local_oscillator(self):
        return self.frequency_converter_up.local_oscillator

    @property
    def mixer(self):
        return self.frequency_converter_up.mixer

    @property
    def rf_frequency(self):
        return self.local_oscillator.frequency + self.intermediate_frequency

    def apply_to_config(self, config: dict):
        """Adds this IQChannel to the QUA configuration.

        See [`QuamComponent.apply_to_config`][quam.core.quam_classes.QuamComponent.apply_to_config]
        for details.
        """
        # Add pulses & waveforms
        super().apply_to_config(config)
        opx_outputs = {"I": tuple(self.opx_output_I), "Q": tuple(self.opx_output_Q)}
        offsets = {"I": self.opx_output_offset_I, "Q": self.opx_output_offset_Q}

        if str_ref.is_reference(self.name):
            raise AttributeError(
                f"Channel {self.get_reference()} cannot be added to the config because"
                " it doesn't have a name. Either set channel.id to a string or"
                " integer, or channel should be an attribute of another QuAM component"
                " with a name."
            )

        element_cfg = config["elements"][self.name]
        element_cfg["mixInputs"] = {**opx_outputs}
        element_cfg["intermediate_frequency"] = self.intermediate_frequency
        if self.mixer is not None:
            element_cfg["mixInputs"]["mixer"] = self.mixer.name
        if self.local_oscillator is not None:
            element_cfg["mixInputs"]["lo_frequency"] = self.local_oscillator.frequency

        for I_or_Q in ["I", "Q"]:
            controller_name, port = opx_outputs[I_or_Q]
            controller_cfg = self._config_add_controller(config, controller_name)
            analog_output = controller_cfg["analog_outputs"].setdefault(port, {})
            # If no offset specified, it will be added at the end of config generation
            offset = offsets[I_or_Q]
            if offset is not None:
                if abs(analog_output.get("offset", offset) - offset) > 1e-4:
                    raise ValueError(
                        f"Channel {self.name} has conflicting output offsets: "
                        f"{analog_output['offset']} and {offset}. Multiple channel "
                        f"elements are trying to set different offsets to port {port}"
                    )
                analog_output["offset"] = offset


@quam_dataclass
class InOutIQChannel(IQChannel):
    """QuAM component for an IQ channel with both input and output.

    An example of such a channel is a readout resonator, where you may want to
    apply a readout tone and then measure the response.

        operations (Dict[str, Pulse]): A dictionary of pulses to be played on this
            channel. The key is the pulse label (e.g. "readout") and value is a
            ReadoutPulse.
        id (str, int): The id of the channel, used to generate the name.
            Can be a string, or an integer in which case it will add
            `Channel._default_label`.
        opx_output_I (Tuple[str, int]): Channel I output port from the OPX perspective,
            a tuple of (controller_name, port).
        opx_output_Q (Tuple[str, int]): Channel Q output port from the OPX perspective,
            a tuple of (controller_name, port).
        opx_output_offset_I float: The offset of the I channel. Default is 0.
        opx_output_offset_Q float: The offset of the Q channel. Default is 0.
        opx_input_I (Tuple[str, int]): Channel I input port from the OPX perspective,
            a tuple of (controller_name, port).
        opx_input_Q (Tuple[str, int]): Channel Q input port from the OPX perspective,
            a tuple of (controller_name, port).
        opx_input_offset_I float: The offset of the I channel. Default is 0.
        opx_input_offset_Q float: The offset of the Q channel. Default is 0.
        intermediate_frequency (float): Intermediate frequency of the mixer.
        frequency_converter_up (FrequencyConverter): Frequency converter QuAM component
            for the IQ output.
        frequency_converter_down (Optional[FrequencyConverter]): Frequency converter
            QuAM component for the IQ input port. Only needed for the old Octave.
    """

    opx_input_I: Tuple[str, int]
    opx_input_Q: Tuple[str, int]

    time_of_flight: int = 24
    smearing: int = 0

    opx_input_offset_I: float = None
    opx_input_offset_Q: float = None

    input_gain: Optional[float] = None

    frequency_converter_down: FrequencyConverter = None

    _default_label: ClassVar[str] = "IQ"

    def apply_to_config(self, config: dict):
        """Adds this InOutIQChannel to the QUA configuration.

        See [`QuamComponent.apply_to_config`][quam.core.quam_classes.QuamComponent.apply_to_config]
        for details.
        """
        super().apply_to_config(config)

        opx_inputs = {"I": tuple(self.opx_input_I), "Q": tuple(self.opx_input_Q)}
        offsets = {"I": self.opx_input_offset_I, "Q": self.opx_input_offset_Q}

        # Note outputs instead of inputs because it's w.r.t. the QPU
        element_cfg = config["elements"][self.name]
        element_cfg["outputs"] = {
            "out1": tuple(self.opx_input_I),
            "out2": tuple(self.opx_input_Q),
        }
        element_cfg["smearing"] = self.smearing
        element_cfg["time_of_flight"] = self.time_of_flight

        for I_or_Q in ["I", "Q"]:
            controller_name, port = opx_inputs[I_or_Q]
<<<<<<< HEAD
            controller = config["controllers"].setdefault(
                controller_name,
                {"analog_outputs": {}, "digital_outputs": {}, "analog_inputs": {}},
            )

            analog_input = controller["analog_inputs"].setdefault(port, {})
            offset = offsets[I_or_Q]
=======
            controller_cfg = self._config_add_controller(config, controller_name)
            analog_input = controller_cfg["analog_inputs"].setdefault(port, {})
>>>>>>> d0d556bf
            # If no offset specified, it will be added at the end of config generation
            if offset is not None:
                if abs(analog_input.get("offset", offset) - offset) > 1e-4:
                    raise ValueError(
                        f"Channel {self.name} has conflicting input offsets: "
                        f"{analog_input['offset']} and {offset}. Multiple channel "
                        f"elements are trying to set different offsets to port {port}"
                    )
                analog_input["offset"] = offset

            if self.input_gain is not None:
                controller_cfg["analog_inputs"][port]["gain_db"] = self.input_gain

    def measure(
        self,
        pulse_name: str,
        qua_vars: Tuple[QuaVariableType, QuaVariableType] = None,
        stream=None,
    ) -> Tuple[QuaVariableType, QuaVariableType]:
        """Perform a full dual demodulation measurement on this channel.

        Args:
            pulse_name (str): The name of the pulse to play. Should be registered in
                `self.operations`.
            qua_vars (Tuple[QuaVariableType, QuaVariableType], optional): Two QUA
                variables to store the I and Q measurement results. If not provided,
                new variables will be declared and returned.
            stream (Optional[StreamType]): The stream to save the measurement result to.
                If not provided, the raw ADC signal will not be streamed.

        Returns:
            I, Q: The QUA variables used to store the measurement results.
                If provided as input, the same variables will be returned.
                If not provided, new variables will be declared and returned.
        """
        pulse: ReadoutPulse = self.operations[pulse_name]

        if qua_vars is not None:
            if not isinstance(qua_vars, Sequence) or len(qua_vars) != 2:
                raise ValueError(
                    f"InOutIQChannel.measure received kwarg 'qua_vars' which is not a "
                    f"tuple of two QUA variables. Received {qua_vars=}"
                )
        else:
            qua_vars = [declare(fixed) for _ in range(2)]

        integration_weight_labels = list(pulse.integration_weights_mapping)
        measure(
            pulse_name,
            self.name,
            stream,
            dual_demod.full(
                iw1=integration_weight_labels[0],
                element_output1="out1",
                iw2=integration_weight_labels[1],
                element_output2="out2",
                target=qua_vars[0],
            ),
            dual_demod.full(
                iw1=integration_weight_labels[2],
                element_output1="out1",
                iw2=integration_weight_labels[0],
                element_output2="out2",
                target=qua_vars[1],
            ),
        )
        return tuple(qua_vars)

    def measure_accumulated(
        self,
        pulse_name: str,
        segment_length: int,
        qua_vars: Tuple[QuaVariableType, ...] = None,
        stream=None,
    ) -> Tuple[QuaVariableType, QuaVariableType, QuaVariableType, QuaVariableType]:
        """Perform an accumulated dual demodulation measurement on this channel.

        Instead of two QUA variables (I and Q), this method returns four variables
        (II, IQ, QI, QQ)

        Args:
            pulse_name (str): The name of the pulse to play. Should be registered in
                `self.operations`.
            segment_length (int): The length of the segment to accumulate the
                measurement.
            qua_vars (Tuple[QuaVariableType, ...], optional): Four QUA
                variables to store the II, IQ, QI, QQ measurement results.
                If not provided, new variables will be declared and returned.
            stream (Optional[StreamType]): The stream to save the measurement result to.
                If not provided, the raw ADC signal will not be streamed.

        Returns:
            II, IQ, QI, QQ: The QUA variables used to store the measurement results.
                If provided as input, the same variables will be returned.
                If not provided, new variables will be declared and returned.
        """
        pulse: ReadoutPulse = self.operations[pulse_name]

        if qua_vars is not None:
            if not isinstance(qua_vars, Sequence) or len(qua_vars) != 4:
                raise ValueError(
                    f"InOutIQChannel.measure_accumulated received kwarg 'qua_vars' "
                    f"which is not a tuple of four QUA variables. Received {qua_vars=}"
                )
        else:
            qua_vars = [declare(fixed) for _ in range(4)]

        integration_weight_labels = list(pulse.integration_weights_mapping)
        measure(
            pulse_name,
            self.name,
            stream,
            demod.accumulated(
                integration_weight_labels[0], qua_vars[0], segment_length, "out1"
            ),
            demod.accumulated(
                integration_weight_labels[1], qua_vars[1], segment_length, "out2"
            ),
            demod.accumulated(
                integration_weight_labels[2], qua_vars[2], segment_length, "out1"
            ),
            demod.accumulated(
                integration_weight_labels[0], qua_vars[3], segment_length, "out2"
            ),
        )
        return tuple(qua_vars)

    def measure_sliced(
        self,
        pulse_name: str,
        segment_length: int,
        qua_vars: Tuple[QuaVariableType, ...] = None,
        stream=None,
    ) -> Tuple[QuaVariableType, QuaVariableType, QuaVariableType, QuaVariableType]:
        """Perform a sliced dual demodulation measurement on this channel.

        Instead of two QUA variables (I and Q), this method returns four variables
        (II, IQ, QI, QQ)

        Args:
            pulse_name (str): The name of the pulse to play. Should be registered in
                `self.operations`.
            segment_length (int): The length of the segment to accumulate the
                measurement.
            qua_vars (Tuple[QuaVariableType, ...], optional): Four QUA
                variables to store the II, IQ, QI, QQ measurement results.
                If not provided, new variables will be declared and returned.
            stream (Optional[StreamType]): The stream to save the measurement result to.
                If not provided, the raw ADC signal will not be streamed.

        Returns:
            II, IQ, QI, QQ: The QUA variables used to store the measurement results.
                If provided as input, the same variables will be returned.
                If not provided, new variables will be declared and returned.
        """
        pulse: ReadoutPulse = self.operations[pulse_name]

        if qua_vars is not None:
            if not isinstance(qua_vars, Sequence) or len(qua_vars) != 4:
                raise ValueError(
                    f"InOutIQChannel.measure_sliced received kwarg 'qua_vars' "
                    f"which is not a tuple of four QUA variables. Received {qua_vars=}"
                )
        else:
            qua_vars = [declare(fixed) for _ in range(4)]

        integration_weight_labels = list(pulse.integration_weights_mapping)
        measure(
            pulse_name,
            self.name,
            stream,
            demod.sliced(
                integration_weight_labels[0], qua_vars[0], segment_length, "out1"
            ),
            demod.sliced(
                integration_weight_labels[1], qua_vars[1], segment_length, "out2"
            ),
            demod.sliced(
                integration_weight_labels[2], qua_vars[2], segment_length, "out1"
            ),
            demod.sliced(
                integration_weight_labels[0], qua_vars[3], segment_length, "out2"
            ),
        )
        return tuple(qua_vars)<|MERGE_RESOLUTION|>--- conflicted
+++ resolved
@@ -769,18 +769,9 @@
 
         for I_or_Q in ["I", "Q"]:
             controller_name, port = opx_inputs[I_or_Q]
-<<<<<<< HEAD
-            controller = config["controllers"].setdefault(
-                controller_name,
-                {"analog_outputs": {}, "digital_outputs": {}, "analog_inputs": {}},
-            )
-
-            analog_input = controller["analog_inputs"].setdefault(port, {})
-            offset = offsets[I_or_Q]
-=======
             controller_cfg = self._config_add_controller(config, controller_name)
             analog_input = controller_cfg["analog_inputs"].setdefault(port, {})
->>>>>>> d0d556bf
+            offset = offsets[I_or_Q]
             # If no offset specified, it will be added at the end of config generation
             if offset is not None:
                 if abs(analog_input.get("offset", offset) - offset) > 1e-4:
