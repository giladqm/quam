--- conflicted
+++ resolved
@@ -270,6 +270,10 @@
     def get_root(self) -> Optional[QuamRoot]:
         """Get the QuamRoot object of this object.
 
+        This function recursively searches the parent chain for a QuamRoot object.
+        If no QuamRoot object is found, it will return the last instantiated QuamRoot
+        if it exists, else None.
+
         Returns:
             The root of this object, or None if no root is found.
         """
@@ -675,7 +679,6 @@
     serialiser: AbstractSerialiser = JSONSerialiser
 
     def __post_init__(self):
-<<<<<<< HEAD
         if QuamBase._last_instantiated_root is not None:
             warnings.warn(
                 "Multiple QuamRoot objects were instantiated. Any QuAM component will be "
@@ -684,14 +687,6 @@
                 "unexpected results."
             )
         QuamBase._last_instantiated_root = self
-=======
-        if QuamBase._root is not None:
-            warnings.warn(
-                "A new QuamRoot instance has been created while a previous one exists. "
-                "The previous instance should no longer be used."
-            )
-        QuamBase._root = self
->>>>>>> 8be1ff02
         super().__post_init__()
 
     def __setattr__(self, name, value):
@@ -713,6 +708,14 @@
         return reference
 
     def get_root(self: QuamRootType) -> QuamRootType:
+        """Get the QuamRoot object of this object, i.e. the object itself.
+
+        This QuamRoot function overrides the QuamBase function to return the object
+        itself, rather than following the parent chain.
+
+        Returns:
+            The current QuamRoot object (self).
+        """
         return self
 
     def save(
